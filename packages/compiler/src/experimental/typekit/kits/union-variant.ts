--- conflicted
+++ resolved
@@ -34,24 +34,6 @@
  * @experimental
  */
 export interface UnionVariantKit {
-<<<<<<< HEAD
-    /**
-     * Create a union variant.
-     *
-     * @param desc The descriptor of the union variant.
-     */
-    create(desc: UnionVariantDescriptor): UnionVariant;
-
-    /**
-     * Check if the given `type` is a union.
-     *
-     * @param type The type to check.
-     */
-    is(type: Type): type is UnionVariant;
-}
-
-interface TypekitExtension {
-=======
   /**
    * Create a union variant.
    *
@@ -72,7 +54,6 @@
    * Utilities for working with union variants.
    * @experimental
    */
->>>>>>> 34eb7067
   unionVariant: UnionVariantKit;
 }
 
