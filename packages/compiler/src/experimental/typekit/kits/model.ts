--- conflicted
+++ resolved
@@ -88,11 +88,7 @@
 }
 
 declare module "../define-kit.js" {
-<<<<<<< HEAD
-  interface TypekitPrototype extends TypeKit {}
-=======
   interface Typekit extends ModelKit {}
->>>>>>> 5383844e
 }
 
 export const ModelKit = defineKit<TypeKit>({
