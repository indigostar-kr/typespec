{
  "name": "@typespec/monorepo",
  "version": "0.0.1",
  "private": true,
  "packageManager": "pnpm@9.5.0",
  "type": "module",
  "scripts": {
    "build": "pnpm build:all && pnpm check:eng && pnpm gen-compiler-extern-signature",
    "build:all": "pnpm -r --workspace-concurrency=Infinity --aggregate-output --reporter=append-only build",
    "check:eng": "tsc -p ./tsconfig.eng.json --noEmit",
    "setup:min": "pnpm install && pnpm --filter \"@typespec/prettier-plugin-typespec...\" run build",
    "check-version-mismatch": "syncpack list-mismatches",
    "change": "chronus",
    "clean": "pnpm -r run clean",
    "cspell": "cspell --no-progress .",
    "dogfood": "pnpm install && pnpm build && pnpm -r dogfood",
    "fix-version-mismatch": "syncpack fix-mismatches",
    "format": "prettier . --write",
    "format:check": "prettier . --check",
    "format:dir": "prettier --write",
    "gen-compiler-extern-signature": "pnpm run -r --filter \"@typespec/compiler\"  gen-extern-signature",
    "lint": "eslint . --max-warnings=0",
    "lint:fix": "eslint . --fix",
    "merge-coverage": "c8 -- report --reporter=cobertura --reporter=text",
    "pack:all": "chronus pack --pack-destination ./temp/artifacts",
    "preinstall": "npx only-allow pnpm",
    "prepare-publish": "pnpm chronus version",
    "purge": "rimraf --glob \"packages/*/node_modules/\"",
    "regen-docs": "pnpm -r --parallel --aggregate-output --reporter=append-only run regen-docs",
    "regen-samples": "pnpm -r run regen-samples",
    "test": "vitest run",
    "test:ci": "vitest run  --coverage --reporter=junit --reporter=default",
    "test:e2e": "pnpm -r run test:e2e",
    "update-latest-docs": "pnpm -r run update-latest-docs",
    "watch": "tsc --build ./tsconfig.ws.json --watch",
    "sync-labels": "tsx ./eng/common/scripts/labels/sync-labels.ts  --config ./eng/common/config/labels.ts"
  },
  "devDependencies": {
    "@chronus/chronus": "^0.13.0",
    "@chronus/github": "^0.4.4",
    "@eslint/js": "^9.12.0",
    "@microsoft/api-extractor": "^7.47.9",
    "@octokit/core": "^6.1.2",
    "@octokit/plugin-paginate-graphql": "^5.2.3",
    "@octokit/plugin-rest-endpoint-methods": "^13.2.6",
    "@pnpm/find-workspace-packages": "^6.0.9",
    "@types/micromatch": "^4.0.9",
    "@types/node": "~22.7.5",
    "@vitest/coverage-v8": "^2.1.2",
    "c8": "^10.1.2",
    "cspell": "^8.14.4",
    "eslint": "^9.12.0",
    "eslint-plugin-deprecation": "^3.0.0",
    "eslint-plugin-import": "^2.31.0",
    "eslint-plugin-react-hooks": "^5.1.0-rc-94e652d5-20240912",
    "eslint-plugin-unicorn": "^56.0.0",
    "eslint-plugin-vitest": "^0.5.4",
    "micromatch": "^4.0.8",
    "picocolors": "~1.1.0",
    "prettier": "~3.3.3",
<<<<<<< HEAD
    "prettier-plugin-organize-imports": "~4.0.0",
    "@alloy-js/prettier-plugin-alloy": "0.1.0",
=======
    "prettier-plugin-astro": "^0.14.1",
    "prettier-plugin-organize-imports": "~4.1.0",
>>>>>>> 81c83ddb
    "rimraf": "~6.0.1",
    "syncpack": "^13.0.0",
    "tsx": "^4.19.1",
    "typescript": "~5.6.3",
    "typescript-eslint": "^8.8.1",
    "vitest": "^2.1.2",
    "yaml": "~2.5.1"
  },
  "syncpack": {
    "dependencyTypes": [
      "dev",
      "overrides",
      "peer",
      "pnpmOverrides",
      "prod",
      "resolutions"
    ]
  },
  "pnpm": {
    "overrides": {
      "@fluentui/react-theme": "9.1.17",
      "esbuild": "0.23"
    }
  }
}<|MERGE_RESOLUTION|>--- conflicted
+++ resolved
@@ -58,13 +58,9 @@
     "micromatch": "^4.0.8",
     "picocolors": "~1.1.0",
     "prettier": "~3.3.3",
-<<<<<<< HEAD
-    "prettier-plugin-organize-imports": "~4.0.0",
-    "@alloy-js/prettier-plugin-alloy": "0.1.0",
-=======
     "prettier-plugin-astro": "^0.14.1",
     "prettier-plugin-organize-imports": "~4.1.0",
->>>>>>> 81c83ddb
+    "@alloy-js/prettier-plugin-alloy": "0.1.0",
     "rimraf": "~6.0.1",
     "syncpack": "^13.0.0",
     "tsx": "^4.19.1",
