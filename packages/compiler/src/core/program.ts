--- conflicted
+++ resolved
@@ -225,12 +225,8 @@
 
   // let GC reclaim old program, we do not reuse it beyond this point.
   oldProgram = undefined;
-<<<<<<< HEAD
-  currentProgram = program;
-=======
   setCurrentProgram(program);
 
->>>>>>> 08f6dc7f
   const linter = createLinter(program, (name) => loadLibrary(basedir, name));
   if (options.linterRuleSet) {
     program.reportDiagnostics(await linter.extendRuleSet(options.linterRuleSet));
